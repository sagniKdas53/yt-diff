version: "3.6"

networks:
  revProxy-net:
    external: true

secrets:
   db_password:
     file: db_password.txt

services:
  yt-db:
    image: postgres:14.10-alpine3.18
    container_name: yt-db
    ports:
      - 5432:5432
    restart: always
    env_file:
      - .env
    secrets:
      - db_password
    networks:
      - revProxy-net
    environment:
      POSTGRES_USER: ${DB_USERNAME}
      POSTGRES_PASSWORD_FILE: /run/secrets/db_password
      POSTGRES_DB: ${DB_NAME}
    volumes:
      - ${DB_LOCATION}:/var/lib/postgresql/data

  yt-db-backup:
    container_name: ytdiff_db_dumper
    image: prodrigestivill/postgres-backup-local
    env_file:
      - .env
    secrets:
      - db_password
    environment:
      POSTGRES_HOST: yt-db
      POSTGRES_DB: ${DB_NAME}
      POSTGRES_USER: ${DB_USERNAME}
      POSTGRES_PASSWORD_FILE: /run/secrets/db_password
      TZ: Asia/Kolkata
      BACKUP_KEEP_DAYS: 4
      BACKUP_KEEP_WEEKS: 3
      BACKUP_KEEP_MONTHS: 2
      SCHEDULE: "0 0 * * *"
      BACKUP_NUM_KEEP: 3
      BACKUP_DIR: /db_dumps
    volumes:
      - ${DB_DUMP_LOCATION}/db_dumps:/db_dumps
    depends_on:
      - yt-db
    restart: always
    networks:
      - revProxy-net

  yt-diff:
<<<<<<< HEAD
    image: purevert/yt-diff:aarch64
=======
    image: purevert/yt-diff:amd64
>>>>>>> 25db666e
    container_name: yt-diff
    restart: always
    build:
      context: .
<<<<<<< HEAD
      dockerfile: Dockerfile.aarch64
=======
      dockerfile: Dockerfile
>>>>>>> 25db666e
      args:
        - base_url=${BASE_URL}
      # Use this to modify the files during building
    volumes:
      - ${HOST_SAVE_PATH}:/${SAVE_PATH}
    depends_on:
      - yt-db
    networks:
      - revProxy-net
    # expose:
    #   - ${PORT}
    # ports:
    #   - ${PORT}:${PORT}
    secrets:
      - db_password
    environment:
      - PROTOCOL=${PROTOCOL}
      - HOSTNAME=${HOSTNAME}
      - PORT=${PORT}
      - BASE_URL=${BASE_URL}
      - HIDE_PORTS=${HIDE_PORTS}
      - USE_NATIVE_HTTPS=${USE_NATIVE_HTTPS}
      # Database configuration
      - DB_HOST=${DB_HOST}
      - DB_USERNAME=${DB_USERNAME}
      - DB_PASSWORD_FILE=/run/secrets/db_password
      # Download configuration
      - SAVE_PATH=${SAVE_PATH}
      - SLEEP=${SLEEP}
      - CHUNK_SIZE_DEFAULT=${CHUNK_SIZE_DEFAULT}
      - SAVE_SUBTITLES=${SAVE_SUBTITLES}
      - SAVE_DESCRIPTION=${SAVE_DESCRIPTION}
      - SAVE_COMMENTS=${SAVE_COMMENTS}
      - SAVE_THUMBNAIL=${SAVE_THUMBNAIL}
      # Update configuration
      - TZ_PREFERRED=${TZ_PREFERRED}
      - UPDATE_SCHEDULED=${UPDATE_SCHEDULED}
    labels:
      - 'traefik.enable=true'
      - 'traefik.http.routers.ytdiff.entryPoints=web,websecure'
      - 'traefik.http.routers.ytdiff.rule=Host(`${HOSTNAME}`) && PathPrefix(`${BASE_URL}`)'
      - "traefik.http.services.ytdiff.loadbalancer.server.port=${PORT}"
      - 'traefik.http.services.ytdiff.loadBalancer.passHostHeader=true'
      - "traefik.http.routers.ytdiff.middlewares=http-to-https@docker"
      - "traefik.http.routers.ytdiff.tls=true"
      - "traefik.http.routers.ytdiff.tls.certresolver=production"
      - "traefik.http.routers.ytdiff.tls.domains[0].main=${HOSTNAME}"
    # healthcheck:
    #   test: ["CMD", "wget", "-q", "--spider", "http://localhost:8888/ytdiff"]
    #   interval: 5m
    #   timeout: 5s
    #   start_period: 30s
    #   retries: 3

  adminer:
    image: adminer:4.8.1-standalone
    container_name: adminer
    restart: always
    depends_on:
      - yt-db
<<<<<<< HEAD
    # ports:
    #   - 8080:8080
=======
    ports:
      - 8080:8080
>>>>>>> 25db666e
    networks:
      - revProxy-net
    labels:
      - 'traefik.enable=true'
      - 'traefik.http.routers.adminer.entryPoints=web,websecure'
      - 'traefik.http.routers.adminer.rule=Host(`${HOSTNAME}`) && PathPrefix(`/adminer`)'
      - "traefik.http.services.adminer.loadbalancer.server.port=8080"
      - 'traefik.http.services.adminer.loadBalancer.passHostHeader=true'
      - "traefik.http.middlewares.strip-adminer.stripprefix.prefixes=/adminer"
      - "traefik.http.routers.adminer.middlewares=strip-adminer@docker,http-to-https@docker"
      - "traefik.http.routers.adminer.tls=true"
      - "traefik.http.routers.adminer.tls.certresolver=production"
      - "traefik.http.routers.adminer.tls.domains[0].main=${HOSTNAME}"<|MERGE_RESOLUTION|>--- conflicted
+++ resolved
@@ -56,20 +56,12 @@
       - revProxy-net
 
   yt-diff:
-<<<<<<< HEAD
     image: purevert/yt-diff:aarch64
-=======
-    image: purevert/yt-diff:amd64
->>>>>>> 25db666e
     container_name: yt-diff
     restart: always
     build:
       context: .
-<<<<<<< HEAD
       dockerfile: Dockerfile.aarch64
-=======
-      dockerfile: Dockerfile
->>>>>>> 25db666e
       args:
         - base_url=${BASE_URL}
       # Use this to modify the files during building
@@ -130,13 +122,8 @@
     restart: always
     depends_on:
       - yt-db
-<<<<<<< HEAD
     # ports:
     #   - 8080:8080
-=======
-    ports:
-      - 8080:8080
->>>>>>> 25db666e
     networks:
       - revProxy-net
     labels:
